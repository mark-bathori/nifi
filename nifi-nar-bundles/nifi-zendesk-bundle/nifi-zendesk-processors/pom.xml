--- conflicted
+++ resolved
@@ -35,11 +35,7 @@
         </dependency>
         <dependency>
             <groupId>org.apache.nifi</groupId>
-<<<<<<< HEAD
             <artifactId>nifi-api</artifactId>
-=======
-            <artifactId>nifi-utils</artifactId>
->>>>>>> 0fd4ec50
         </dependency>
         <dependency>
             <groupId>org.apache.nifi</groupId>
