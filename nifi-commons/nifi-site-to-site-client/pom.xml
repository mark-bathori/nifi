--- conflicted
+++ resolved
@@ -19,11 +19,7 @@
     <parent>
         <groupId>org.apache.nifi</groupId>
         <artifactId>nifi-commons</artifactId>
-<<<<<<< HEAD
-        <version>1.9.2-SNAPSHOT</version>
-=======
         <version>1.9.3-SNAPSHOT</version>
->>>>>>> 4255528a
     </parent>
 
     <artifactId>nifi-site-to-site-client</artifactId>
@@ -32,38 +28,22 @@
         <dependency>
             <groupId>org.apache.nifi</groupId>
             <artifactId>nifi-api</artifactId>
-<<<<<<< HEAD
-            <version>1.9.2-SNAPSHOT</version>
-=======
             <version>1.9.3-SNAPSHOT</version>
->>>>>>> 4255528a
         </dependency>
         <dependency>
             <groupId>org.apache.nifi</groupId>
             <artifactId>nifi-framework-api</artifactId>
-<<<<<<< HEAD
-            <version>1.9.2-SNAPSHOT</version>
-=======
             <version>1.9.3-SNAPSHOT</version>
->>>>>>> 4255528a
         </dependency>
         <dependency>
             <groupId>org.apache.nifi</groupId>
             <artifactId>nifi-utils</artifactId>
-<<<<<<< HEAD
-            <version>1.9.2-SNAPSHOT</version>
-=======
             <version>1.9.3-SNAPSHOT</version>
->>>>>>> 4255528a
         </dependency>
         <dependency>
             <groupId>org.apache.nifi</groupId>
             <artifactId>nifi-security-utils</artifactId>
-<<<<<<< HEAD
-            <version>1.9.2-SNAPSHOT</version>
-=======
             <version>1.9.3-SNAPSHOT</version>
->>>>>>> 4255528a
         </dependency>
         <dependency>
             <groupId>org.apache.commons</groupId>
@@ -78,11 +58,7 @@
         <dependency>
             <groupId>org.apache.nifi</groupId>
             <artifactId>nifi-client-dto</artifactId>
-<<<<<<< HEAD
-            <version>1.9.2-SNAPSHOT</version>
-=======
             <version>1.9.3-SNAPSHOT</version>
->>>>>>> 4255528a
         </dependency>
         <dependency>
             <groupId>org.apache.httpcomponents</groupId>
